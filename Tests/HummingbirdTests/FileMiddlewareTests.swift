--- conflicted
+++ resolved
@@ -513,7 +513,6 @@
         }
     }
 
-<<<<<<< HEAD
     func testFilesWithNonLowercaseFileExtensions() async throws {
         let router = Router()
         router.middlewares.add(FileMiddleware("."))
@@ -539,7 +538,10 @@
                 try await client.execute(uri: filename, method: .get) { response in
                     XCTAssertEqual(response.headers[.contentType], "image/jpeg", file: #filePath, line: line)
                 }
-=======
+            }
+        }
+    }
+
     func testCustomMIMEType() async throws {
         let hlsStream = try XCTUnwrap(MediaType(from: "application/x-mpegURL"))
         let router = Router()
@@ -610,7 +612,6 @@
                 let contentType = try XCTUnwrap(response.headers[.contentType])
                 let validTypes = Set(["application/vnd.apple.mpegurl", "application/vnd.apple.mpegURL"])
                 XCTAssert(validTypes.contains(contentType))
->>>>>>> a1849243
             }
         }
     }
